--- conflicted
+++ resolved
@@ -378,19 +378,13 @@
 
                 tlsEngine.setSSLParameters(tlsParameters);
 
-<<<<<<< HEAD
-                final ClientHandshake newHandshake = new ClientHandshake(tlsEngine, networkName, newNetworkId,
+                final ClientHandshake newHandshake = new ClientHandshake(tlsEngine, tlsApplicationProtocol, defaultRoute,
+                        networkName, newNetworkId,
                         authorization, applicationName, applicationCorrelationId, newCorrelationId, this::handleThrottle,
                         applicationThrottle, applicationId, this::handleNetworkReplyDone,
                         this::getNetworkWindowBudget, this::getNetworkWindowPadding,
                         this::setNetworkWindowBudget, this::setNetworkWindowPadding,
                         this::sendApplicationWindow);
-=======
-                final ClientHandshake newHandshake = new ClientHandshake(tlsEngine, tlsApplicationProtocol, defaultRoute,
-                        networkName, newNetworkId, authorization, applicationName, applicationCorrelationId,
-                        newCorrelationId, this::handleThrottle, applicationThrottle, applicationId,
-                        this::handleNetworkReplyDone);
->>>>>>> ecef1def
 
                 correlations.put(newCorrelationId, newHandshake);
 
@@ -1255,25 +1249,15 @@
 
         private void handleFinished()
         {
-<<<<<<< HEAD
-            final long newApplicationReplyId = supplyStreamId.getAsLong();
-            this.applicationReply = this.doBeginApplicationReply.apply(this::handleThrottle, newApplicationReplyId);
-            this.applicationReplyId = newApplicationReplyId;
-=======
             String tlsApplicationProtocol = tlsEngine.getApplicationProtocol();
             if ((tlsApplicationProtocol.equals("") && defaultRoute)
                     || Objects.equals(tlsApplicationProtocol, applicationProtocol))
             {
                 // no ALPN negotiation && default route OR
                 // negotiated protocol from ALPN matches with our route
-
-                this.networkWindowBudget += handshakeWindowBytes;
-                this.networkWindowBudgetAdjustment -= handshakeWindowBytes;
-
                 final long newApplicationReplyId = supplyStreamId.getAsLong();
                 this.applicationReply = this.doBeginApplicationReply.apply(this::handleThrottle, newApplicationReplyId);
                 this.applicationReplyId = newApplicationReplyId;
->>>>>>> ecef1def
 
                 this.streamState = this::afterHandshake;
                 this.doBeginApplicationReply = null;
